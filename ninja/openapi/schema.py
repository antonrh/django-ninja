--- conflicted
+++ resolved
@@ -19,7 +19,6 @@
 from pydantic.schema import model_schema as pydantic_model_schema
 
 from ninja.constants import NOT_SET
-from ninja.errors import ConfigError
 from ninja.operation import Operation
 from ninja.params_models import TModel, TModels
 from ninja.types import DictStrAny
@@ -213,28 +212,17 @@
         content_type = BODY_CONTENT_TYPES["file"]
 
         # get the various schemas
-        result, *schemas = tuple(
-            self._create_schema_from_model(model, remove_level=False)[0]
-            for model in models
+        result = merge_schemas(
+            [
+                self._create_schema_from_model(model, remove_level=False)[0]
+                for model in models
+            ]
         )
-
-        # merge the schemas
         result["title"] = "MultiPartBodyParams"
-        for schema in schemas:
-            result["properties"].update(schema["properties"])
-        required_list = result.get("required", [])
-        required_list.extend(
-            itertools.chain.from_iterable(
-                schema.get("required", ()) for schema in schemas
-            )
-        )
-        if required_list:
-            result["required"] = required_list
 
         return result, content_type
 
     def request_body(self, operation: Operation) -> DictStrAny:
-<<<<<<< HEAD
         models = [m for m in operation.models if m._param_source in BODY_CONTENT_TYPES]
         if not models:
             return {}
@@ -251,51 +239,12 @@
         else:
             schema, content_type = self._create_multipart_schema_from_models(models)
             required = True
-=======
-        models = [m for m in operation.models if m._in in BODY_PARAMS]
-        if not models:
-            return {}
-
-        sources = {m._in for m in models}
-        if "body" in sources and ("form" in sources or "file" in sources):
-            raise ConfigError("Cannot mix form params and json params")
-
-        if "body" in sources:
-            return self.request_body_data(models)
-
-        assert "file" in sources or "form" in sources
-        return self.request_body_form(models, is_multipart=("file" in sources))
->>>>>>> a0f265d2
-
-    def request_body_data(self, models: List[Type]) -> DictStrAny:
-        assert len(models) == 1
-        model = models[0]
-        schema, required = self._create_schema_from_model(model)
-        content_type = "application/json"
+
         return {
             "content": {content_type: {"schema": schema}},
             "required": required,
         }
 
-<<<<<<< HEAD
-=======
-    def request_body_form(self, models: List[Type], is_multipart: bool) -> DictStrAny:
-        content_type = "application/x-www-form-urlencoded"
-        if is_multipart:
-            content_type = "multipart/form-data"
-
-        all_schemas = []
-        for model in models:
-            assert model._in in ("form", "file")
-            schema = model_schema(model, ref_prefix=REF_PREFIX)
-            all_schemas.append(schema)
-        final_schema = merge_schemas(all_schemas)
-        return {
-            "content": {content_type: {"schema": final_schema}},
-            "required": True,
-        }
-
->>>>>>> a0f265d2
     def responses(self, operation: Operation) -> Dict[int, DictStrAny]:
         assert bool(operation.response_models), f"{operation.response_models} empty"
 
@@ -386,5 +335,13 @@
     result = schemas[0]
     for scm in schemas[1:]:
         result["properties"].update(scm["properties"])
-        result["required"].extend(scm["required"])
+
+    required_list = result.get("required", [])
+    required_list.extend(
+        itertools.chain.from_iterable(
+            schema.get("required", ()) for schema in schemas[1:]
+        )
+    )
+    if required_list:
+        result["required"] = required_list
     return result